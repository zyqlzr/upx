/* p_lx_elf.h --

   This file is part of the UPX executable compressor.

   Copyright (C) 1996-2006 Markus Franz Xaver Johannes Oberhumer
   Copyright (C) 1996-2006 Laszlo Molnar
   Copyright (C) 2000-2006 John F. Reiser
   All Rights Reserved.

   UPX and the UCL library are free software; you can redistribute them
   and/or modify them under the terms of the GNU General Public License as
   published by the Free Software Foundation; either version 2 of
   the License, or (at your option) any later version.

   This program is distributed in the hope that it will be useful,
   but WITHOUT ANY WARRANTY; without even the implied warranty of
   MERCHANTABILITY or FITNESS FOR A PARTICULAR PURPOSE.  See the
   GNU General Public License for more details.

   You should have received a copy of the GNU General Public License
   along with this program; see the file COPYING.
   If not, write to the Free Software Foundation, Inc.,
   59 Temple Place - Suite 330, Boston, MA 02111-1307, USA.

   Markus F.X.J. Oberhumer              Laszlo Molnar
   <mfx@users.sourceforge.net>          <ml1050@users.sourceforge.net>

   John F. Reiser
   <jreiser@users.sourceforge.net>
 */


#ifndef __UPX_P_LX_ELF_H  //{
#define __UPX_P_LX_ELF_H


class PackLinuxElf : public PackUnix
{
    typedef PackUnix super;
public:
    PackLinuxElf(InputFile *f);
    virtual ~PackLinuxElf();
    /*virtual int buildLoader(const Filter *);*/
    virtual bool canUnpackVersion(int version) const { return (version >= 11); }

protected:
    virtual const int *getCompressionMethods(int method, int level) const;

    // All other virtual functions in this class must be pure virtual
    // because they depend on Elf32 or Elf64 data structures, which differ.

    virtual void pack1(OutputFile *, Filter &) = 0;  // generate executable header
    virtual void pack2(OutputFile *, Filter &) = 0;  // append compressed data
    //virtual void pack3(OutputFile *, Filter &) = 0;  // append loader
    virtual void pack4(OutputFile *, Filter &) = 0;  // append pack header

    virtual Linker* newLinker() const;
    virtual void generateElfHdr(
        OutputFile *,
        void const *proto,
        unsigned const brka
    ) = 0;
    virtual void addStubEntrySections(upx_byte const *, unsigned);
    virtual void unpack(OutputFile *fo) = 0;

protected:
    char       *file_image;       // if ET_DYN investigation
    char const *dynstr;   // from DT_STRTAB

    unsigned sz_phdrs;  // sizeof Phdr[]
    unsigned sz_elf_hdrs;  // all Elf headers

    unsigned short e_machine;
    unsigned char ei_class;
    unsigned char ei_data;
    unsigned char ei_osabi;
};

class PackLinuxElf32 : public PackLinuxElf
{
    typedef PackLinuxElf super;
public:
    PackLinuxElf32(InputFile *f);
    virtual ~PackLinuxElf32();
protected:
    virtual int checkEhdr(Elf32_Ehdr const *ehdr) const;
    virtual bool canPack();

    // These ARM routines are essentially common to big/little endian,
    // but the class hierarchy splits after this class.
    virtual int ARM_buildLoader(Filter const *ft, bool isBE);
    virtual void ARM_pack3(OutputFile *, Filter &, bool isBE);
    virtual void ARM_pack1(OutputFile *, bool isBE);

    virtual void pack1(OutputFile *, Filter &);  // generate executable header
    virtual void pack2(OutputFile *, Filter &);  // append compressed data
    virtual void pack3(OutputFile *, Filter &);  // append loader
    virtual void pack4(OutputFile *, Filter &);  // append pack header
    virtual void unpack(OutputFile *fo);

    virtual void generateElfHdr(
        OutputFile *,
        void const *proto,
        unsigned const brka
    );
    virtual int buildLinuxLoader(
        upx_byte const *const proto,  // assembly-only sections
        unsigned const szproto,
        upx_byte const *const fold,  // linked assembly + C section
        unsigned const szfold,
        Filter const *ft
    );
    virtual off_t getbrk(const Elf32_Phdr *phdr, int e_phnum) const;
    virtual void patchLoader();
    virtual void updateLoader(OutputFile *fo);
    virtual unsigned find_LOAD_gap(Elf32_Phdr const *const phdri, unsigned const k,
        unsigned const e_phnum);
    virtual off_t getbase(const Elf32_Phdr *phdr, int e_phnum) const;

    static unsigned elf_hash(char const *) /*const*/;
    virtual void const *elf_find_dynamic(unsigned) const;
    virtual Elf32_Sym const *elf_lookup(char const *) const;
    virtual unsigned elf_get_offset_from_address(unsigned) const;

protected:
    Elf32_Ehdr  ehdri; // from input file
    Elf32_Phdr *phdri; // for  input file

    Elf32_Dyn    const *dynseg;   // from PT_DYNAMIC
    unsigned int const *hashtab;  // from DT_HASH
    Elf32_Sym    const *dynsym;   // from DT_SYMTAB

    struct cprElfHdr1 {
        Elf32_Ehdr ehdr;
        Elf32_Phdr phdr[1];
        l_info linfo;
    }
    __attribute_packed;

    struct cprElfHdr2 {
        Elf32_Ehdr ehdr;
        Elf32_Phdr phdr[2];
        l_info linfo;
    }
    __attribute_packed;

    struct cprElfHdr3 {
        Elf32_Ehdr ehdr;
        Elf32_Phdr phdr[3];
        l_info linfo;
    }
    __attribute_packed;

    cprElfHdr3 elfout;

    struct Elf32_Note {
        unsigned namesz;  // 8
        unsigned descsz;  // 4
        unsigned type;    // 1
        char text[0x18 - 4*4];  // "OpenBSD"
        unsigned end;     // 0
    } elfnote;
};


class PackLinuxElf64 : public PackLinuxElf
{
    typedef PackLinuxElf super;
public:
    PackLinuxElf64(InputFile *f);
    virtual ~PackLinuxElf64();
    /*virtual int buildLoader(const Filter *);*/

protected:
    virtual int checkEhdr(Elf64_Ehdr const *ehdr) const;

    virtual void pack1(OutputFile *, Filter &);  // generate executable header
    virtual void pack2(OutputFile *, Filter &);  // append compressed data
    //virtual void pack3(OutputFile *, Filter &);  // append loader
    virtual void pack4(OutputFile *, Filter &);  // append pack header
    virtual void unpack(OutputFile *fo);

    virtual void generateElfHdr(
        OutputFile *,
        void const *proto,
        unsigned const brka
    );
    virtual int buildLinuxLoader(
        upx_byte const *const proto,  // assembly-only sections
        unsigned const szproto,
        upx_byte const *const fold,  // linked assembly + C section
        unsigned const szfold,
        Filter const *ft
    );
    virtual off_t getbrk(const Elf64_Phdr *phdr, int e_phnum) const;
    virtual void patchLoader();
    virtual void updateLoader(OutputFile *fo);
    virtual unsigned find_LOAD_gap(Elf64_Phdr const *const phdri, unsigned const k,
        unsigned const e_phnum);

protected:
    Elf64_Ehdr  ehdri; // from input file
    Elf64_Phdr *phdri; // for  input file

    struct cprElfHdr1 {
        Elf64_Ehdr ehdr;
        Elf64_Phdr phdr[1];
        l_info linfo;
    }
    __attribute_packed;

    struct cprElfHdr2 {
        Elf64_Ehdr ehdr;
        Elf64_Phdr phdr[2];
        l_info linfo;
    }
    __attribute_packed;

    struct cprElfHdr3 {
        Elf64_Ehdr ehdr;
        Elf64_Phdr phdr[3];
        l_info linfo;
    }
    __attribute_packed;

    cprElfHdr3 elfout;
};

class PackLinuxElf32Be : public PackLinuxElf32
{
    typedef PackLinuxElf32 super;
protected:
    PackLinuxElf32Be(InputFile *f) : super(f) { }

    virtual acc_uint64l_t get_native64(const void *b) const { return get_be64(b); }
    virtual unsigned get_native32(const void *b) const { return get_be32(b); }
    virtual unsigned get_native16(const void *b) const { return get_be16(b); }
    virtual void set_native64(void *b, acc_uint64l_t v) const { set_be64(b, v); }
    virtual void set_native32(void *b, unsigned v) const { set_be32(b, v); }
    virtual void set_native16(void *b, unsigned v) const { set_be16(b, v); }
};

class PackLinuxElf32Le : public PackLinuxElf32
{
    typedef PackLinuxElf32 super;
protected:
    PackLinuxElf32Le(InputFile *f) : super(f) { }

    virtual acc_uint64l_t get_native64(const void *b) const { return get_le64(b); }
    virtual unsigned get_native32(const void *b) const { return get_le32(b); }
    virtual unsigned get_native16(const void *b) const { return get_le16(b); }
    virtual void set_native64(void *b, acc_uint64l_t v) const { set_le64(b, v); }
    virtual void set_native32(void *b, unsigned v) const { set_le32(b, v); }
    virtual void set_native16(void *b, unsigned v) const { set_le16(b, v); }
};

class PackLinuxElf64Le : public PackLinuxElf64
{
    typedef PackLinuxElf64 super;
protected:
    PackLinuxElf64Le(InputFile *f) : super(f) { }

    virtual acc_uint64l_t get_native64(const void *b) const { return get_le64(b); }
    virtual unsigned get_native32(const void *b) const { return get_le32(b); }
    virtual unsigned get_native16(const void *b) const { return get_le16(b); }
    virtual void set_native64(void *b, acc_uint64l_t v) const { set_le64(b, v); }
    virtual void set_native32(void *b, unsigned v) const { set_le32(b, v); }
    virtual void set_native16(void *b, unsigned v) const { set_le16(b, v); }
};

/*************************************************************************
// linux/elf64amd
**************************************************************************/

class PackLinuxElf64amd : public PackLinuxElf64Le
{
    typedef PackLinuxElf64Le super;
public:
    PackLinuxElf64amd(InputFile *f);
    virtual ~PackLinuxElf64amd();
    virtual int getFormat() const { return UPX_F_LINUX_ELF64_AMD; }
    virtual const char *getName() const { return "linux/ElfAMD"; }
    virtual const int *getFilters() const;
    virtual bool canPack();
protected:
    virtual void pack1(OutputFile *, Filter &);  // generate executable header
    virtual void pack3(OutputFile *, Filter &);  // append loader
    virtual const int *getCompressionMethods(int method, int level) const;
    virtual int buildLoader(const Filter *);
    virtual Linker* newLinker() const;
<<<<<<< HEAD
    virtual void addStubEntrySections(upx_byte const *, unsigned);
=======
>>>>>>> 3d3c20e5
};

/*************************************************************************
// linux/elf32ppc
**************************************************************************/

class PackLinuxElf32ppc : public PackLinuxElf32Be
{
    typedef PackLinuxElf32Be super;
public:
    PackLinuxElf32ppc(InputFile *f);
    virtual ~PackLinuxElf32ppc();
    virtual int getFormat() const { return UPX_F_LINUX_ELFPPC32; }
    virtual const char *getName() const { return "linux/ElfPPC"; }
    virtual const int *getFilters() const;
protected:
    virtual void pack1(OutputFile *, Filter &);  // generate executable header
    virtual const int *getCompressionMethods(int method, int level) const;
    virtual int buildLoader(const Filter *);
    virtual Linker* newLinker() const;
};

/*************************************************************************
// linux/elf386
**************************************************************************/

class PackLinuxElf32x86 : public PackLinuxElf32Le
{
    typedef PackLinuxElf32Le super;
public:
    PackLinuxElf32x86(InputFile *f);
    virtual ~PackLinuxElf32x86();
    virtual int getFormat() const { return UPX_F_LINUX_ELF_i386; }
    virtual const char *getName() const { return "linux/elf386"; }
    virtual const int *getFilters() const;

    virtual void unpack(OutputFile *fo);

protected:
    virtual void pack1(OutputFile *, Filter &);  // generate executable header

    virtual int buildLoader(const Filter *);
    virtual Linker* newLinker() const;
    virtual int buildLinuxLoader(
        upx_byte const *const proto,  // assembly-only sections
        unsigned const szproto,
        upx_byte const *const fold,  // linked assembly + C section
        unsigned const szfold,
        Filter const *ft
    );
};

class PackBSDElf32x86 : public PackLinuxElf32x86
{
    typedef PackLinuxElf32x86 super;
public:
    PackBSDElf32x86(InputFile *f);
    virtual ~PackBSDElf32x86();
    virtual int getFormat() const { return UPX_F_BSD_ELF_i386; }
    virtual const char *getName() const { return "BSD/elf386"; }

protected:
    virtual void pack1(OutputFile *, Filter &);  // generate executable header

    virtual int buildLoader(const Filter *);
};

class PackFreeBSDElf32x86 : public PackBSDElf32x86
{
    typedef PackBSDElf32x86 super;
public:
    PackFreeBSDElf32x86(InputFile *f);
    virtual ~PackFreeBSDElf32x86();
};

class PackNetBSDElf32x86 : public PackBSDElf32x86
{
    typedef PackBSDElf32x86 super;
public:
    PackNetBSDElf32x86(InputFile *f);
    virtual ~PackNetBSDElf32x86();
};

class PackOpenBSDElf32x86 : public PackBSDElf32x86
{
    typedef PackBSDElf32x86 super;
public:
    PackOpenBSDElf32x86(InputFile *f);
    virtual ~PackOpenBSDElf32x86();

    virtual int buildLoader(const Filter *ft);
protected:
    virtual void generateElfHdr(
        OutputFile *,
        void const *proto,
        unsigned const brka
    );
};

/*************************************************************************
// linux/elfarm
**************************************************************************/

class PackLinuxElf32armLe : public PackLinuxElf32Le
{
    typedef PackLinuxElf32Le super;
public:
    PackLinuxElf32armLe(InputFile *f);
    virtual ~PackLinuxElf32armLe();
    virtual int getFormat() const { return UPX_F_LINUX_ELF32_ARMLE; }
    virtual const char *getName() const { return "linux/armLE"; }
    virtual const int *getFilters() const;
    virtual int const *getCompressionMethods(int method, int level) const;

protected:
    virtual void pack1(OutputFile *, Filter &);  // generate executable header
    virtual void pack3(OutputFile *, Filter &);  // append loader
    virtual int buildLoader(const Filter *);
};

class PackLinuxElf32armBe : public PackLinuxElf32Be
{
    typedef PackLinuxElf32Be super;
public:
    PackLinuxElf32armBe(InputFile *f);
    virtual ~PackLinuxElf32armBe();
    virtual int getFormat() const { return UPX_F_LINUX_ELF32_ARMBE; }
    virtual const char *getName() const { return "linux/armBE"; }
    virtual const int *getFilters() const;
    virtual int const *getCompressionMethods(int method, int level) const;

protected:
    virtual void pack1(OutputFile *, Filter &);  // generate executable header
    virtual void pack3(OutputFile *, Filter &);  // append loader
    virtual int buildLoader(const Filter *);
};

#endif /*} already included */


/*
vi:ts=4:et
*/
<|MERGE_RESOLUTION|>--- conflicted
+++ resolved
@@ -288,10 +288,7 @@
     virtual const int *getCompressionMethods(int method, int level) const;
     virtual int buildLoader(const Filter *);
     virtual Linker* newLinker() const;
-<<<<<<< HEAD
     virtual void addStubEntrySections(upx_byte const *, unsigned);
-=======
->>>>>>> 3d3c20e5
 };
 
 /*************************************************************************

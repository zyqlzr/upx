/* packer_c.cpp -- Packer compression handling

   This file is part of the UPX executable compressor.

   Copyright (C) 1996-2007 Markus Franz Xaver Johannes Oberhumer
   Copyright (C) 1996-2007 Laszlo Molnar
   All Rights Reserved.

   UPX and the UCL library are free software; you can redistribute them
   and/or modify them under the terms of the GNU General Public License as
   published by the Free Software Foundation; either version 2 of
   the License, or (at your option) any later version.

   This program is distributed in the hope that it will be useful,
   but WITHOUT ANY WARRANTY; without even the implied warranty of
   MERCHANTABILITY or FITNESS FOR A PARTICULAR PURPOSE.  See the
   GNU General Public License for more details.

   You should have received a copy of the GNU General Public License
   along with this program; see the file COPYING.
   If not, write to the Free Software Foundation, Inc.,
   59 Temple Place - Suite 330, Boston, MA 02111-1307, USA.

   Markus F.X.J. Oberhumer   Laszlo Molnar
   markus@oberhumer.com      ml1050@users.sourceforge.net
 */


#include "conf.h"
#include "packer.h"
#include "linker.h"
//#include "filter.h"


/*************************************************************************
// compression method util
**************************************************************************/

bool Packer::isValidCompressionMethod(int method)
{
    if (M_IS_LZMA(method)) {
#if !defined(WITH_LZMA)
        assert(0 && "Internal error - LZMA not compiled in");
#else
        return true;
#endif
    }
    return (method >= M_NRV2B_LE32 && method <= M_LZMA);
}


const int *Packer::getDefaultCompressionMethods_8(int method, int level, int small) const
{
#define M_LZMA_003      (M_LZMA | 0x00300)
#define M_LZMA_407      (M_LZMA | 0x40700)
    static const int m_all[]   = { M_NRV2B_8, M_NRV2D_8, M_NRV2E_8, M_LZMA, M_ULTRA_BRUTE, M_LZMA_003, M_LZMA_407, M_END };
    //static const int m_cl1b[]  = { M_CL1B_8, M_END };
    static const int m_lzma[]  = { M_LZMA, M_END };
    static const int m_nrv2b[] = { M_NRV2B_8, M_END };
    static const int m_nrv2d[] = { M_NRV2D_8, M_END };
    static const int m_nrv2e[] = { M_NRV2E_8, M_END };

    if (method == M_ALL)    return m_all;
    //if (M_IS_CL1B(method))  return m_cl1b;
    if (M_IS_LZMA(method))  return m_lzma;
    if (M_IS_NRV2B(method)) return m_nrv2b;
    if (M_IS_NRV2D(method)) return m_nrv2d;
    if (M_IS_NRV2E(method)) return m_nrv2e;
    if (small < 0)
        small = file_size <= 512*1024;
    if (level == 1 || small)
        return m_nrv2b;
    return m_nrv2e;
}


const int *Packer::getDefaultCompressionMethods_le32(int method, int level, int small) const
{
    static const int m_all[]   = { M_NRV2B_LE32, M_NRV2D_LE32, M_NRV2E_LE32, M_LZMA, M_ULTRA_BRUTE, M_LZMA_003, M_LZMA_407, M_END };
    //static const int m_cl1b[]  = { M_CL1B_LE32, M_END };
    static const int m_lzma[]  = { M_LZMA, M_END };
    static const int m_nrv2b[] = { M_NRV2B_LE32, M_END };
    static const int m_nrv2d[] = { M_NRV2D_LE32, M_END };
    static const int m_nrv2e[] = { M_NRV2E_LE32, M_END };

    if (method == M_ALL)    return m_all;
    //if (M_IS_CL1B(method))  return m_cl1b;
    if (M_IS_LZMA(method))  return m_lzma;
    if (M_IS_NRV2B(method)) return m_nrv2b;
    if (M_IS_NRV2D(method)) return m_nrv2d;
    if (M_IS_NRV2E(method)) return m_nrv2e;
    if (small < 0)
        small = file_size <= 512*1024;
    if (level == 1 || small)
        return m_nrv2b;
    return m_nrv2e;
}


/*************************************************************************
// loader util
**************************************************************************/

const char *Packer::getDecompressorSections() const
{
    static const char nrv2b_le32_small[] =
        "N2BSMA10,N2BDEC10,N2BSMA20,N2BDEC20,N2BSMA30,"
        "N2BDEC30,N2BSMA40,N2BSMA50,N2BDEC50,N2BSMA60,"
        "N2BDEC60";
    static const char nrv2b_le32_fast[] =
        "N2BFAS10,+80CXXXX,N2BFAS11,N2BDEC10,N2BFAS20,"
        "N2BDEC20,N2BFAS30,N2BDEC30,N2BFAS40,N2BFAS50,"
        "N2BDEC50,N2BFAS60,+40CXXXX,N2BFAS61,N2BDEC60";
    static const char nrv2d_le32_small[] =
        "N2DSMA10,N2DDEC10,N2DSMA20,N2DDEC20,N2DSMA30,"
        "N2DDEC30,N2DSMA40,N2DSMA50,N2DDEC50,N2DSMA60,"
        "N2DDEC60";
    static const char nrv2d_le32_fast[] =
        "N2DFAS10,+80CXXXX,N2DFAS11,N2DDEC10,N2DFAS20,"
        "N2DDEC20,N2DFAS30,N2DDEC30,N2DFAS40,N2DFAS50,"
        "N2DDEC50,N2DFAS60,+40CXXXX,N2DFAS61,N2DDEC60";
    static const char nrv2e_le32_small[] =
        "N2ESMA10,N2EDEC10,N2ESMA20,N2EDEC20,N2ESMA30,"
        "N2EDEC30,N2ESMA40,N2ESMA50,N2EDEC50,N2ESMA60,"
        "N2EDEC60";
    static const char nrv2e_le32_fast[] =
        "N2EFAS10,+80CXXXX,N2EFAS11,N2EDEC10,N2EFAS20,"
        "N2EDEC20,N2EFAS30,N2EDEC30,N2EFAS40,N2EFAS50,"
        "N2EDEC50,N2EFAS60,+40CXXXX,N2EFAS61,N2EDEC60";
#if 0
    static const char cl1b_le32_small[] =
        "CL1ENTER,CL1SMA10,CL1RLOAD,"
        "CL1WID01,CL1SMA1B,"
        "CL1WID02,CL1SMA1B,"
        "CL1WID03,CL1SMA1B,"
        "CL1WID04,CL1SMA1B,"
        "CL1WID05,CL1SMA1B,"
        "CL1WID06,CL1SMA1B,"
        "CL1WID07,CL1SMA1B,"
        "CL1WID08,CL1SMA1B,"
        "CL1WID09,CL1SMA1B,"
        "CL1WID10,"
        "CL1START,"
        "CL1TOP00,CL1SMA1B,"
        "CL1TOP01,CL1SMA1B,"
        "CL1TOP02,CL1SMA1B,"
        "CL1TOP03,CL1SMA1B,"
        "CL1TOP04,CL1SMA1B,"
        "CL1TOP05,CL1SMA1B,"
        "CL1TOP06,CL1SMA1B,"
        "CL1TOP07,CL1SMA1B,"
        "CL1OFF01,CL1SMA1B,"
        "CL1OFF02,CL1SMA1B,"
        "CL1OFF03,CL1SMA1B,"
        "CL1OFF04,"
        "CL1LEN00,CL1SMA1B,"
        "CL1LEN01,CL1SMA1B,"
        "CL1LEN02,"
        "CL1COPY0";
    static const char cl1b_le32_fast[] =
        "CL1ENTER,"          "CL1RLOAD,"
        "CL1WID01,CL1FAS1B,"
        "CL1WID02,CL1FAS1B,"
        "CL1WID03,CL1FAS1B,"
        "CL1WID04,CL1FAS1B,"
        "CL1WID05,CL1FAS1B,"
        "CL1WID06,CL1FAS1B,"
        "CL1WID07,CL1FAS1B,"
        "CL1WID08,CL1FAS1B,"
        "CL1WID09,CL1FAS1B,"
        "CL1WID10,"
        "CL1START,"
        "CL1TOP00,CL1FAS1B,"
        "CL1TOP01,CL1FAS1B,"
        "CL1TOP02,CL1FAS1B,"
        "CL1TOP03,CL1FAS1B,"
        "CL1TOP04,CL1FAS1B,"
        "CL1TOP05,CL1FAS1B,"
        "CL1TOP06,CL1FAS1B,"
        "CL1TOP07,CL1FAS1B,"
        "CL1OFF01,CL1FAS1B,"
        "CL1OFF02,CL1FAS1B,"
        "CL1OFF03,CL1FAS1B,"
        "CL1OFF04,"
        "CL1LEN00,CL1FAS1B,"
        "CL1LEN01,CL1FAS1B,"
        "CL1LEN02,"
        "CL1COPY0";
#endif
    static const char lzma_small[] =
        "LZMA_DEC00,LZMA_DEC10,LZMA_DEC30";
    static const char lzma_fast[] =
        "LZMA_DEC00,+80C,LZMA_DEC20,LZMA_DEC30";
    static const char lzma_elf_small[] =
        "LZMA_ELF00,LZMA_DEC10,LZMA_DEC30";
    static const char lzma_elf_fast[] =
        "LZMA_ELF00,+80C,LZMA_DEC20,LZMA_DEC30";

    if (ph.method == M_NRV2B_LE32)
        return opt->small ? nrv2b_le32_small : nrv2b_le32_fast;
    if (ph.method == M_NRV2D_LE32)
        return opt->small ? nrv2d_le32_small : nrv2d_le32_fast;
    if (ph.method == M_NRV2E_LE32)
        return opt->small ? nrv2e_le32_small : nrv2e_le32_fast;
//    if (ph.method == M_CL1B_LE32)
//        return opt->small ? cl1b_le32_small  : cl1b_le32_fast;
    if (M_IS_LZMA(ph.method)) {
        if (UPX_F_LINUX_ELF_i386   ==ph.format
        ||  UPX_F_LINUX_ELFI_i386  ==ph.format
        ||  UPX_F_LINUX_ELF64_AMD  ==ph.format
        ||  UPX_F_LINUX_ELF32_ARMEL==ph.format
        ||  UPX_F_LINUX_ELFPPC32   ==ph.format
        ||  UPX_F_LINUX_ELF32_ARMEB==ph.format
        ||  UPX_F_BSD_ELF_i386     ==ph.format
<<<<<<< HEAD
        ||  UPX_F_VMLINUX_ARM      ==ph.format
=======
        ||  UPX_F_VMLINUX_ARMEL    ==ph.format
>>>>>>> 9c564fd4
        ||  UPX_F_VMLINUX_ARMEB    ==ph.format
        ||  UPX_F_MACH_PPC32       ==ph.format
        ||  UPX_F_MACH_i386        ==ph.format
    ) {
            return opt->small ? lzma_elf_small  : lzma_elf_fast;
        }
        return opt->small ? lzma_small  : lzma_fast;
    }
    throwInternalError("bad decompressor");
    return NULL;
}


unsigned Packer::getDecompressorWrkmemSize() const
{
    unsigned size = 0;
    if (M_IS_LZMA(ph.method))
    {
        const lzma_compress_result_t *res = &ph.compress_result.result_lzma;
        // FIXME - this is for i386 only
        size = 8 + 4 + ALIGN_UP(2 * res->num_probs, 4u);
        size = ALIGN_UP(size, 16u);
    }
    assert((int)size >= 0);
    return size;
}

void Packer::defineDecompressorSymbols()
{
    if (UPX_F_LINUX_ELF_i386   ==ph.format
    ||  UPX_F_LINUX_ELFI_i386  ==ph.format
    ||  UPX_F_LINUX_ELF64_AMD  ==ph.format
    ||  UPX_F_LINUX_ELF32_ARMEL==ph.format
    ||  UPX_F_LINUX_ELFPPC32   ==ph.format
    ||  UPX_F_LINUX_ELF32_ARMEB==ph.format
    ||  UPX_F_BSD_ELF_i386     ==ph.format
<<<<<<< HEAD
    ||  UPX_F_VMLINUX_ARM      ==ph.format
=======
    ||  UPX_F_VMLINUX_ARMEL    ==ph.format
>>>>>>> 9c564fd4
    ||  UPX_F_VMLINUX_ARMEB    ==ph.format
    ||  UPX_F_MACH_PPC32       ==ph.format
    ||  UPX_F_MACH_i386        ==ph.format
    ) {
        // ELF calls the decompressor many times; the parameters change!
        return;
    }
    if (M_IS_LZMA(ph.method))
    {
        const lzma_compress_result_t *res = &ph.compress_result.result_lzma;
        // FIXME - this is for i386 only
        acc_uint32e_t properties = // lc, lp, pb, dummy
            (res->lit_context_bits << 0) |
            (res->lit_pos_bits << 8) |
            (res->pos_bits << 16);
        if (linker->bele->isBE()) // big endian - bswap32
            acc_swab32s(&properties);

        linker->defineSymbol("lzma_properties", properties);
        // -2 for properties
        linker->defineSymbol("lzma_c_len", ph.c_len - 2);
        linker->defineSymbol("lzma_u_len", ph.u_len);
        unsigned stack = getDecompressorWrkmemSize();
        linker->defineSymbol("lzma_stack_adjust", 0u - stack);

        if (ph.format == UPX_F_DOS_EXE)
        {
            linker->defineSymbol("lzma_properties_hi", properties / 65536);
            // -2 for properties
            linker->defineSymbol("lzma_c_len_hi", (ph.c_len - 2)  /  65536);
            linker->defineSymbol("lzma_u_len_hi", ph.u_len /  65536);
            linker->defineSymbol("lzma_u_len_segment", (ph.u_len & 0xf0000) >> 4);
        }
    }
}


/*
vi:ts=4:et:nowrap
*/
<|MERGE_RESOLUTION|>--- conflicted
+++ resolved
@@ -212,11 +212,7 @@
         ||  UPX_F_LINUX_ELFPPC32   ==ph.format
         ||  UPX_F_LINUX_ELF32_ARMEB==ph.format
         ||  UPX_F_BSD_ELF_i386     ==ph.format
-<<<<<<< HEAD
-        ||  UPX_F_VMLINUX_ARM      ==ph.format
-=======
         ||  UPX_F_VMLINUX_ARMEL    ==ph.format
->>>>>>> 9c564fd4
         ||  UPX_F_VMLINUX_ARMEB    ==ph.format
         ||  UPX_F_MACH_PPC32       ==ph.format
         ||  UPX_F_MACH_i386        ==ph.format
@@ -253,11 +249,7 @@
     ||  UPX_F_LINUX_ELFPPC32   ==ph.format
     ||  UPX_F_LINUX_ELF32_ARMEB==ph.format
     ||  UPX_F_BSD_ELF_i386     ==ph.format
-<<<<<<< HEAD
-    ||  UPX_F_VMLINUX_ARM      ==ph.format
-=======
     ||  UPX_F_VMLINUX_ARMEL    ==ph.format
->>>>>>> 9c564fd4
     ||  UPX_F_VMLINUX_ARMEB    ==ph.format
     ||  UPX_F_MACH_PPC32       ==ph.format
     ||  UPX_F_MACH_i386        ==ph.format

--- conflicted
+++ resolved
@@ -75,695 +75,6 @@
 
 
 /*************************************************************************
-<<<<<<< HEAD
-// util
-**************************************************************************/
-
-int PackW64Pep::readFileHeader()
-{
-    char buf[6];
-    fi->seek(0x200, SEEK_SET);
-    fi->readx(buf, 6);
-    isrtm = 0;
-    return super::readFileHeader();
-}
-
-/*************************************************************************
-// import handling
-**************************************************************************/
-
-__packed_struct(import_desc)
-    LE32  oft;      // orig first thunk
-    char  _[8];
-    LE32  dllname;
-    LE32  iat;      // import address table
-__packed_struct_end()
-
-/*
- ImportLinker: 32 and 64 bit import table building.
- Import entries (dll name + proc name/ordinal pairs) can be
- added in arbitrary order.
-
- Internally it works by creating sections with special names,
- and adding relocation entries between those sections. The special
- names ensure that when the import table is built in the memory
- from those sections, a correct table can be generated simply by
- sorting the sections by name, and adding all of them to the output
- in the sorted order.
- */
-
-class ImportLinker : public ElfLinkerAMD64
-{
-    struct tstr : private ::noncopyable
-    {
-        char *s;
-        explicit tstr(char *str) : s(str) {}
-        ~tstr() { delete [] s; }
-        operator char *() const { return s; }
-    };
-
-    // encoding of dll and proc names are required, so that our special
-    // control characters in the name of sections can work as intended
-    static char *encode_name(const char *name, char *buf)
-    {
-        char *b = buf;
-        while (*name)
-        {
-            *b++ = 'a' + ((*name >> 4) & 0xf);
-            *b++ = 'a' + (*name  & 0xf);
-            name++;
-        }
-        *b = 0;
-        return buf;
-    }
-
-    static char *name_for_dll(const char *dll, char first_char)
-    {
-        assert(dll);
-        unsigned l = strlen(dll);
-        assert(l > 0);
-
-        char *name = new char[3 * l + 2];
-        assert(name);
-        name[0] = first_char;
-        char *n = name + 1 + 2 * l;
-        do {
-            *n++ = tolower(*dll);
-        } while(*dll++);
-        return encode_name(name + 1 + 2 * l, name + 1) - 1;
-    }
-
-    static char *name_for_proc(const char *dll, const char *proc,
-                               char first_char, char separator)
-    {
-        unsigned len = 1 + 2 * strlen(dll) + 1 + 2 * strlen(proc) + 1 + 1;
-        tstr dlln(name_for_dll(dll, first_char));
-        char *procn = new char[len];
-        upx_snprintf(procn, len - 1, "%s%c", (const char*) dlln, separator);
-        encode_name(proc, procn + strlen(procn));
-        return procn;
-    }
-
-    static const char zeros[sizeof(import_desc)];
-
-    enum {
-        // the order of identifiers is very important below!!
-        descriptor_id = 'D',
-        thunk_id,
-        dll_name_id,
-        proc_name_id,
-        ordinal_id,
-
-        thunk_separator_first,
-        thunk_separator,
-        thunk_separator_last,
-        procname_separator,
-    };
-
-    unsigned thunk_size; // 4 or 8 bytes
-
-    void add(const char *dll, const char *proc, unsigned ordinal)
-    {
-        tstr sdll(name_for_dll(dll, dll_name_id));
-        tstr desc_name(name_for_dll(dll, descriptor_id));
-
-        char tsep = thunk_separator;
-        if (findSection(sdll, false) == NULL)
-        {
-            tsep = thunk_separator_first;
-            addSection(sdll, dll, strlen(dll) + 1, 0); // name of the dll
-            addSymbol(sdll, sdll, 0);
-
-            addSection(desc_name, zeros, sizeof(zeros), 0); // descriptor
-            addRelocation(desc_name, offsetof(import_desc, dllname),
-                          "R_X86_64_32", sdll, 0);
-        }
-        tstr thunk(name_for_proc(dll, proc, thunk_id, tsep));
-        addSection(thunk, zeros, thunk_size, 0);
-        addSymbol(thunk, thunk, 0);
-        if (tsep == thunk_separator_first)
-        {
-            addRelocation(desc_name, offsetof(import_desc, iat),
-                          "R_X86_64_32", thunk, 0);
-
-            tstr last_thunk(name_for_proc(dll, "X", thunk_id, thunk_separator_last));
-            addSection(last_thunk, zeros, thunk_size, 0);
-        }
-
-        const char *reltype = thunk_size == 4 ? "R_X86_64_32" : "R_X86_64_64";
-        if (ordinal != 0u)
-        {
-            addRelocation(thunk, 0, reltype, "*UND*",
-                          ordinal | (1ull << (thunk_size * 8 - 1)));
-        }
-        else
-        {
-            tstr proc_name(name_for_proc(dll, proc, proc_name_id, procname_separator));
-            addSection(proc_name, zeros, 2, 1); // 2 bytes of word aligned "hint"
-            addSymbol(proc_name, proc_name, 0);
-            addRelocation(thunk, 0, reltype, proc_name, 0);
-
-            strcat(proc_name, "X");
-            addSection(proc_name, proc, strlen(proc), 0); // the name of the symbol
-        }
-    }
-
-    static int __acc_cdecl_qsort compare(const void *p1, const void *p2)
-    {
-        const Section *s1 = * (const Section * const *) p1;
-        const Section *s2 = * (const Section * const *) p2;
-        return strcmp(s1->name, s2->name);
-    }
-
-    virtual void alignCode(unsigned len) { alignWithByte(len, 0); }
-
-    const Section *getThunk(const char *dll, const char *proc, char tsep) const
-    {
-        assert(dll);
-        assert(proc);
-        tstr thunk(name_for_proc(dll, proc, thunk_id, tsep));
-        return findSection(thunk, false);
-    }
-
-public:
-    explicit ImportLinker(unsigned thunk_size_) : thunk_size(thunk_size_)
-    {
-        assert(thunk_size == 4 || thunk_size == 8);
-        addSection("*UND*", NULL, 0, 0);
-        addSymbol("*UND*", "*UND*", 0);
-        addSection("*ZSTART", NULL, 0, 0);
-        addSymbol("*ZSTART", "*ZSTART", 0);
-        Section *s = addSection("Dzero", zeros, sizeof(import_desc), 0);
-        assert(s->name[0] == descriptor_id);
-
-        // one trailing 00 byte after the last proc name
-        addSection("Zzero", zeros, 1, 0);
-    }
-
-    template <typename C>
-    void add(const C *dll, unsigned ordinal)
-    {
-        ACC_COMPILE_TIME_ASSERT(sizeof(C) == 1)  // "char" or "unsigned char"
-        assert(ordinal > 0 && ordinal < 0x10000);
-        char ord[1+5+1];
-        upx_snprintf(ord, sizeof(ord), "%c%05u", ordinal_id, ordinal);
-        add((const char*) dll, ord, ordinal);
-    }
-
-    template <typename C1, typename C2>
-    void add(const C1 *dll, const C2 *proc)
-    {
-        ACC_COMPILE_TIME_ASSERT(sizeof(C1) == 1)  // "char" or "unsigned char"
-        ACC_COMPILE_TIME_ASSERT(sizeof(C2) == 1)  // "char" or "unsigned char"
-        assert(proc);
-        add((const char*) dll, (const char*) proc, 0);
-    }
-
-    unsigned build()
-    {
-        assert(output == NULL);
-        int osize = 4 + 2 * nsections; // upper limit for alignments
-        for (unsigned ic = 0; ic < nsections; ic++)
-            osize += sections[ic]->size;
-        output = new upx_byte[osize];
-
-        // sort the sections by name before adding them all
-        qsort(sections, nsections, sizeof (Section*), ImportLinker::compare);
-
-        for (unsigned ic = 0; ic < nsections; ic++)
-            addLoader(sections[ic]->name);
-        addLoader("+40D");
-        assert(outputlen <= osize);
-
-        //OutputFile::dump("il0.imp", output, outputlen);
-        return outputlen;
-    }
-
-    void relocate(unsigned myimport)
-    {
-        assert(nsections > 0);
-        assert(output);
-        defineSymbol("*ZSTART", /*0xffffffffff1000ull + 0 * */ myimport);
-        ElfLinkerAMD64::relocate();
-        //OutputFile::dump("il1.imp", output, outputlen);
-    }
-
-    template <typename C1, typename C2>
-    upx_uint64_t getAddress(const C1 *dll, const C2 *proc) const
-    {
-        ACC_COMPILE_TIME_ASSERT(sizeof(C1) == 1)  // "char" or "unsigned char"
-        ACC_COMPILE_TIME_ASSERT(sizeof(C2) == 1)  // "char" or "unsigned char"
-        const Section *s = getThunk((const char*) dll, (const char*) proc,
-                                    thunk_separator_first);
-        if (s == NULL && (s = getThunk((const char*) dll,(const char*) proc,
-                                       thunk_separator)) == NULL)
-            throwInternalError("entry not found");
-        return s->offset;
-    }
-
-    template <typename C>
-    upx_uint64_t getAddress(const C *dll, unsigned ordinal) const
-    {
-        ACC_COMPILE_TIME_ASSERT(sizeof(C) == 1)  // "char" or "unsigned char"
-        assert(ordinal > 0 && ordinal < 0x10000);
-        char ord[1+5+1];
-        upx_snprintf(ord, sizeof(ord), "%c%05u", ordinal_id, ordinal);
-
-        const Section *s = getThunk((const char*) dll, ord, thunk_separator_first);
-        if (s == NULL
-            && (s = getThunk((const char*) dll, ord, thunk_separator)) == NULL)
-            throwInternalError("entry not found");
-        return s->offset;
-    }
-
-    template <typename C>
-    upx_uint64_t getAddress(const C *dll) const
-    {
-        ACC_COMPILE_TIME_ASSERT(sizeof(C) == 1)  // "char" or "unsigned char"
-        tstr sdll(name_for_dll((const char*) dll, dll_name_id));
-        return findSection(sdll, true)->offset;
-    }
-};
-const char ImportLinker::zeros[sizeof(import_desc)] = { 0 };
-
-ImportLinker ilinker(8);
-
-void PackW64Pep::processImports(unsigned myimport, unsigned) // pass 2
-{
-    COMPILE_TIME_ASSERT(sizeof(import_desc) == 20);
-
-    ilinker.relocate(myimport);
-    int len;
-    oimpdlls = ilinker.getLoader(&len);
-    assert(len == (int) soimpdlls);
-    //OutputFile::dump("x1.imp", oimpdlls, soimpdlls);
-}
-
-unsigned PackW64Pep::processImports() // pass 1
-{
-    static const unsigned char kernel32dll[] = "KERNEL32.DLL";
-
-    unsigned dllnum = 0;
-    import_desc *im = (import_desc*) (ibuf + IDADDR(PEDIR_IMPORT));
-    import_desc * const im_save = im;
-    if (IDADDR(PEDIR_IMPORT))
-    {
-        while (im->dllname)
-            dllnum++, im++;
-        im = im_save;
-    }
-
-    struct udll
-    {
-        const upx_byte *name;
-        const upx_byte *shname;
-        unsigned   ordinal;
-        unsigned   iat;
-        LE64       *lookupt;
-        unsigned   original_position;
-        bool       isk32;
-
-        static int __acc_cdecl_qsort compare(const void *p1, const void *p2)
-        {
-            const udll *u1 = * (const udll * const *) p1;
-            const udll *u2 = * (const udll * const *) p2;
-            if (u1->isk32) return -1;
-            if (u2->isk32) return 1;
-            if (!*u1->lookupt) return 1;
-            if (!*u2->lookupt) return -1;
-            int rc = strcasecmp(u1->name,u2->name);
-            if (rc) return rc;
-            if (u1->ordinal) return -1;
-            if (u2->ordinal) return 1;
-            if (!u1->shname) return 1;
-            if (!u2->shname) return -1;
-            return strlen(u1->shname) - strlen(u2->shname);
-        }
-    };
-
-    // +1 for dllnum=0
-    Array(struct udll, dlls, dllnum+1);
-    Array(struct udll *, idlls, dllnum+1);
-
-    soimport = 1024; // safety
-
-    unsigned ic;
-    for (ic = 0; dllnum && im->dllname; ic++, im++)
-    {
-        idlls[ic] = dlls + ic;
-        dlls[ic].name = ibuf + im->dllname;
-        dlls[ic].shname = NULL;
-        dlls[ic].ordinal = 0;
-        dlls[ic].iat = im->iat;
-        dlls[ic].lookupt = (LE64*) (ibuf + (im->oft ? im->oft : im->iat));
-        dlls[ic].original_position = ic;
-        dlls[ic].isk32 = strcasecmp(kernel32dll,dlls[ic].name) == 0;
-
-        soimport += strlen(dlls[ic].name) + 1 + 4;
-
-        // FIXME use IPTR_I as in p32pe.cpp
-        for (LE64 *tarr = dlls[ic].lookupt; *tarr; tarr++)
-        {
-            if (*tarr & (1ULL << 63))
-            {
-                importbyordinal = true;
-                soimport += 2; // ordinal num: 2 bytes
-                dlls[ic].ordinal = *tarr & 0xffff;
-            }
-            else //it's an import by name
-            {
-                unsigned len = strlen(ibuf + *tarr + 2);
-                soimport += len + 1;
-                if (dlls[ic].shname == NULL || len < strlen (dlls[ic].shname))
-                    dlls[ic].shname = ibuf + *tarr + 2;
-            }
-            soimport++; // separator
-        }
-    }
-    oimport = new upx_byte[soimport];
-    memset(oimport,0,soimport);
-
-    qsort(idlls,dllnum,sizeof (udll*),udll::compare);
-
-    info("Processing imports: %d DLLs", dllnum);
-
-    // create the new import table
-    ilinker.add(kernel32dll, "LoadLibraryA");
-    ilinker.add(kernel32dll, "GetProcAddress");
-    if (!isdll)
-        ilinker.add(kernel32dll, "ExitProcess");
-    ilinker.add(kernel32dll, "VirtualProtect");
-
-    for (ic = 0; ic < dllnum; ic++)
-    {
-        if (idlls[ic]->isk32)
-        {
-            // for kernel32.dll we need to put all the imported
-            // ordinals into the output import table, as on
-            // some versions of windows GetProcAddress does not resolve them
-            if (idlls[ic]->ordinal)
-                for (LE64 *tarr = idlls[ic]->lookupt; *tarr; tarr++)
-                    if (*tarr & (1ULL << 63))
-                    {
-                        ilinker.add(kernel32dll, *tarr & 0xffff);
-                        kernel32ordinal = true;
-                    }
-        }
-        else
-        {
-            if (idlls[ic]->ordinal)
-                ilinker.add(idlls[ic]->name, idlls[ic]->ordinal);
-            else if (idlls[ic]->shname)
-                ilinker.add(idlls[ic]->name, idlls[ic]->shname);
-            else
-                throwInternalError("should not happen");
-        }
-    }
-
-    soimpdlls = ilinker.build();
-
-    Interval names(ibuf),iats(ibuf),lookups(ibuf);
-
-    // create the preprocessed data
-    upx_byte *ppi = oimport;  // preprocessed imports
-    for (ic = 0; ic < dllnum; ic++)
-    {
-        LE64 *tarr = idlls[ic]->lookupt;
-#if 0 && ENABLE_THIS_AND_UNCOMPRESSION_WILL_BREAK // FIXME
-        if (!*tarr)  // no imports from this dll
-            continue;
-#endif
-        set_le32(ppi, ilinker.getAddress(idlls[ic]->name));
-        set_le32(ppi+4,idlls[ic]->iat - rvamin);
-        ppi += 8;
-        for (; *tarr; tarr++)
-            if (*tarr & (1ULL << 63))
-            {
-                unsigned ord = *tarr & 0xffff;
-                if (idlls[ic]->isk32)
-                {
-                    *ppi++ = 0xfe; // signed + odd parity
-                    set_le32(ppi, ilinker.getAddress(idlls[ic]->name, ord));
-                    ppi += 4;
-                }
-                else
-                {
-                    *ppi++ = 0xff;
-                    set_le16(ppi, ord);
-                    ppi += 2;
-                }
-            }
-            else
-            {
-                *ppi++ = 1;
-                unsigned len = strlen(ibuf + *tarr + 2) + 1;
-                memcpy(ppi,ibuf + *tarr + 2,len);
-                ppi += len;
-                names.add(*tarr,len + 2 + 1);
-            }
-        ppi++;
-
-        unsigned esize = ptr_diff((char *)tarr, (char *)idlls[ic]->lookupt);
-        lookups.add(idlls[ic]->lookupt,esize);
-        if (ptr_diff(ibuf + idlls[ic]->iat, (char *)idlls[ic]->lookupt))
-        {
-            memcpy(ibuf + idlls[ic]->iat, idlls[ic]->lookupt, esize);
-            iats.add(idlls[ic]->iat,esize);
-        }
-        names.add(idlls[ic]->name,strlen(idlls[ic]->name) + 1 + 1);
-    }
-    ppi += 4;
-    assert(ppi < oimport+soimport);
-    soimport = ptr_diff(ppi,oimport);
-
-    if (soimport == 4)
-        soimport = 0;
-
-    OutputFile::dump("x0.imp", oimport, soimport);
-
-    unsigned ilen = 0;
-    names.flatten();
-    if (names.ivnum > 1)
-    {
-        // The area occupied by the dll and imported names is not continuous
-        // so to still support uncompression, I can't zero the iat area.
-        // This decreases compression ratio, so FIXME somehow.
-        infoWarning("can't remove unneeded imports");
-        ilen += sizeof(import_desc) * dllnum;
-#if defined(DEBUG)
-        if (opt->verbose > 3)
-            names.dump();
-#endif
-        // do some work for the unpacker
-        im = im_save;
-        for (ic = 0; ic < dllnum; ic++, im++)
-        {
-            memset(im,FILLVAL,sizeof(*im));
-            im->dllname = ptr_diff(dlls[idlls[ic]->original_position].name,ibuf);
-        }
-    }
-    else
-    {
-        iats.add(im_save,sizeof(import_desc) * dllnum);
-        // zero unneeded data
-        iats.clear();
-        lookups.clear();
-    }
-    names.clear();
-
-    iats.add(&names);
-    iats.add(&lookups);
-    iats.flatten();
-    for (ic = 0; ic < iats.ivnum; ic++)
-        ilen += iats.ivarr[ic].len;
-
-    info("Imports: original size: %u bytes, preprocessed size: %u bytes",ilen,soimport);
-    return names.ivnum == 1 ? names.ivarr[0].start : 0;
-}
-
-/*************************************************************************
-// TLS handling
-**************************************************************************/
-
-// thanks for theowl for providing me some docs, so that now I understand
-// what I'm doing here :)
-
-// 1999-10-17: this was tricky to find:
-// when the fixup records and the tls area are on the same page, then
-// the tls area is not relocated, because the relocation is done by
-// the virtual memory manager only for pages which are not yet loaded.
-// of course it was impossible to debug this ;-)
-
-#define TLS_CB_ALIGNMENT 8u   // alignment of tls callbacks
-
-__packed_struct(tls)
-    LE64 datastart; // VA tls init data start
-    LE64 dataend;   // VA tls init data end
-    LE64 tlsindex;  // VA tls index
-    LE64 callbacks; // VA tls callbacks
-    char _[8];      // zero init, characteristics
-__packed_struct_end()
-
-void PackW64Pep::processTls(Interval *iv) // pass 1
-{
-    COMPILE_TIME_ASSERT(sizeof(tls) == 40) //size of TLS structure is 40 byte now
-    COMPILE_TIME_ASSERT_ALIGNED1(tls)
-
-    if ((sotls = ALIGN_UP(IDSIZE(PEDIR_TLS),4)) == 0)
-        return;
-
-    const tls * const tlsp = (const tls*) (ibuf + IDADDR(PEDIR_TLS));
-    // note: TLS callbacks are not implemented in Windows 95/98/ME
-    if (tlsp->callbacks)
-    {
-        if (tlsp->callbacks < ih.imagebase)
-            throwCantPack("invalid TLS callback");
-        else if (tlsp->callbacks - ih.imagebase + 4 >= ih.imagesize)
-            throwCantPack("invalid TLS callback");
-        upx_uint64_t v = get_le64(ibuf + (tlsp->callbacks - ih.imagebase));
-        if (v != 0)
-        {
-            //count number of callbacks, just for information string - Stefan Widmann
-            unsigned num_callbacks = 0;
-            unsigned callback_offset = 0;
-            while(get_le64(ibuf + (tlsp->callbacks - ih.imagebase) + callback_offset))
-            {
-                //increment number of callbacks
-                num_callbacks++;
-                //increment pointer by 8
-                callback_offset += 8;
-            }
-            info("TLS: %u callback(s) found, adding TLS callback handler", num_callbacks);
-            //set flag to include necessary sections in loader
-            use_tls_callbacks = true;
-            //define linker symbols
-            tlscb_ptr = tlsp->callbacks;
-        }
-    }
-
-    const unsigned tlsdatastart = tlsp->datastart - ih.imagebase;
-    const unsigned tlsdataend = tlsp->dataend - ih.imagebase;
-
-    // now some ugly stuff: find the relocation entries in the tls data area
-    unsigned pos,type;
-    Reloc rel(ibuf + IDADDR(PEDIR_RELOC),IDSIZE(PEDIR_RELOC));
-    while (rel.next(pos,type))
-        if (pos >= tlsdatastart && pos < tlsdataend)
-            iv->add(pos,type);
-
-    sotls = sizeof(tls) + tlsdataend - tlsdatastart;
-    // if TLS callbacks are used, we need two more QWORDS at the end of the TLS
-    // ... and those qwords should be correctly aligned
-    if (use_tls_callbacks)
-        sotls = ALIGN_UP(sotls, TLS_CB_ALIGNMENT) + 16;
-
-    // the PE loader wants this stuff uncompressed
-    otls = new upx_byte[sotls];
-    memset(otls,0,sotls);
-    memcpy(otls,ibuf + IDADDR(PEDIR_TLS), sizeof(tls));
-    // WARNING: this can acces data in BSS
-    memcpy(otls + sizeof(tls),ibuf + tlsdatastart,sotls - sizeof(tls));
-    tlsindex = tlsp->tlsindex - ih.imagebase;
-    info("TLS: %u bytes tls data and %u relocations added",sotls - (unsigned) sizeof(tls) - (use_tls_callbacks ? 16 : 0),iv->ivnum);
-
-    // makes sure tls index is zero after decompression
-    if (tlsindex && tlsindex < ih.imagesize)
-        set_le32(ibuf + tlsindex, 0);
-}
-
-void PackW64Pep::processTls(Reloc *rel,const Interval *iv,unsigned newaddr) // pass 2
-{
-    if (sotls == 0)
-        return;
-    // add new relocation entries
-    unsigned ic;
-    for (ic = 0; ic < (use_tls_callbacks ? 32u : 24u); ic += 8)
-        rel->add(newaddr + ic,10);
-
-    tls * const tlsp = (tls*) otls;
-    // now the relocation entries in the tls data area
-
-
-    // FIXME check this code below!!!
-    for (ic = 0; ic < iv->ivnum; ic += 4)
-    {
-        void *p = otls + iv->ivarr[ic].start - (tlsp->datastart - ih.imagebase) + sizeof(tls);
-        upx_uint64_t kc = get_le64(p); //changed to LE64 - Stefan Widmann
-        if (kc < tlsp->dataend && kc >= tlsp->datastart)
-        {
-            kc +=  newaddr + sizeof(tls) - tlsp->datastart;
-            set_le64(p,kc + ih.imagebase); //changed to LE64 - Stefan Widmann
-            rel->add(kc,iv->ivarr[ic].len);
-        }
-        else
-            rel->add(kc - ih.imagebase,iv->ivarr[ic].len);
-    }
-
-    const unsigned tls_data_size = tlsp->dataend - tlsp->datastart;
-    tlsp->datastart = newaddr + sizeof(tls) + ih.imagebase;
-    tlsp->dataend = tlsp->datastart + tls_data_size;
-
-    tlsp->callbacks = (use_tls_callbacks ? newaddr + sotls + ih.imagebase - 16 : 0);
-
-    if (use_tls_callbacks)
-    {
-        //set handler offset
-        set_le64(otls + sotls - 16, tls_handler_offset + ih.imagebase);
-        //add relocation for TLS handler offset
-        rel->add(newaddr + sotls - 16, 10);
-    }
-}
-
-
-/*************************************************************************
-// Load Configuration handling
-**************************************************************************/
-
-void PackW64Pep::processLoadConf(Interval *iv) // pass 1
-{
-    if (IDSIZE(PEDIR_LOADCONF) == 0)
-        return;
-
-    const unsigned lcaddr = IDADDR(PEDIR_LOADCONF);
-    const upx_byte * const loadconf = ibuf + lcaddr;
-    soloadconf = get_le32(loadconf);
-    if (soloadconf == 0)
-        return;
-    if (soloadconf > 256)
-        throwCantPack("size of Load Configuration directory unexpected");
-
-    // if there were relocation entries referring to the load config table
-    // then we need them for the copy of the table too
-    unsigned pos,type;
-    Reloc rel(ibuf + IDADDR(PEDIR_RELOC), IDSIZE(PEDIR_RELOC));
-    while (rel.next(pos, type))
-        if (pos >= lcaddr && pos < lcaddr + soloadconf)
-        {
-            iv->add(pos - lcaddr, type);
-            // printf("loadconf reloc detected: %x\n", pos);
-        }
-
-    oloadconf = new upx_byte[soloadconf];
-    memcpy(oloadconf, loadconf, soloadconf);
-}
-
-void PackW64Pep::processLoadConf(Reloc *rel, const Interval *iv,
-                                unsigned newaddr) // pass2
-{
-    // now we have the address of the new load config table
-    // so we can create the new relocation entries
-    for (unsigned ic = 0; ic < iv->ivnum; ic++)
-    {
-        rel->add(iv->ivarr[ic].start + newaddr, iv->ivarr[ic].len);
-        //printf("loadconf reloc added: %x %d\n",
-        //       iv->ivarr[ic].start + newaddr, iv->ivarr[ic].len);
-    }
-}
-
-
-/*************************************************************************
-=======
->>>>>>> 41054a4c
 // pack
 **************************************************************************/
 

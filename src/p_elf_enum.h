--- conflicted
+++ resolved
@@ -76,18 +76,12 @@
         EM_PPC    = 20,
         EM_PPC64  = 21,
         EM_ARM    = 40,
-<<<<<<< HEAD
-        EM_X86_64 = 62,
+        EM_X86_64 = 62,         // amd64
         EM_AMD64  = EM_X86_64,
-        EM_AARCH64 = 183,
+        EM_AARCH64 = 183,       // arm64
         EM_ARM64  = EM_AARCH64,
-
-=======
-        EM_X86_64 = 62,         // amd64
-        EM_AARCH64 = 183,       // arm64
         EM_RISCV = 243,         // risc-v
         EM_LOONGARCH = 258,
->>>>>>> 320e5b85
     };
     enum { // e_version
         EV_CURRENT = 1,
@@ -138,10 +132,7 @@
         SHT_PREINIT_ARRAY = 16, /* Array of pre-constructors */
         SHT_GROUP = 17,         /* Section group */
         SHT_SYMTAB_SHNDX = 18,  /* Extended section indices */
-<<<<<<< HEAD
         SHT_GNU_HASH =    0x6ffffff6,   /* GNU-style hash table.  */
-=======
->>>>>>> 320e5b85
         SHT_GNU_LIBLIST = 0x6ffffff7, /* Prelink library list */
         SHT_GNU_verdef =  0x6ffffffd,   /* Version definition section.  */
         SHT_GNU_verneed = 0x6ffffffe,   /* Version needs section.  */

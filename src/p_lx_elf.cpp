--- conflicted
+++ resolved
@@ -2621,11 +2621,7 @@
                 unsigned sh_entsize = get_te32(&shdr->sh_entsize);
                 if (xct_off <= sh_offset) {
                     set_te32(&shdr->sh_offset, asl_delta + sh_offset);
-<<<<<<< HEAD
-                    uint32_t addr = get_te32(&shdr->sh_addr);
-=======
                     upx_uint32_t addr = get_te32(&shdr->sh_addr);
->>>>>>> 8ab180ed
                     set_te32(&shdr->sh_addr, asl_delta + addr);
                 }
                 if (Elf32_Shdr::SHT_RELA== sh_type) {

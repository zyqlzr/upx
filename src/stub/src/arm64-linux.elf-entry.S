--- conflicted
+++ resolved
@@ -32,12 +32,8 @@
 #include "arch/arm64/v8/macros.S"
 
 sz_Elf64_Phdr= 56
-<<<<<<< HEAD
-e_phnum= 56
-=======
 sz_Elf64_Ehdr= 64
 e_phnum= 16 + 2*2 + 4 + 3*8 + 4 + 2*2
->>>>>>> 082dd7d5
 
 sz_b_info= 12
   sz_unc= 0
@@ -94,24 +90,12 @@
 #endif  /*}*/
 
         adr x12,start_params -4  // &sz_pack2
-<<<<<<< HEAD
-        ldp w26,w10,[x12]  // w1= sz_pack2; w10= LENF
-=======
         ldp w29,w10,[x12]  // w29= sz_pack2; w10= LENF
->>>>>>> 082dd7d5
         ldp w11,w13,[x12,#2*4]  // w11= CPRO; w13= MFLG
         add x11,x11,x12  // cpr0
         ldr x0,[x12,#4*4]  // ADRM
         add x10,x10,x12  // end_decompress
         ldr w3,[x11,# sz_unc]
-<<<<<<< HEAD
-        sub x9,x12,x26  // &our_Elf64_Ehdr
-        add w26,w26,w3  // sz_pack2 + cpr0.sz_unc
-        ldr w27,[x11,#o_binfo - cpr0]
-        add x27,x27,x9  // &b_info for Elf64_Ehdr
-        ldr x0,[x12,#4*4]  // ADRM
-        add w26,w26,# PAGE_SIZE
-=======
         sub x12,x12,w29,uxtw  // &our_Elf64_Ehdr
         add w1,w29,w3  // sz_pack2 + cpr0.sz_unc
         add x1,x1,# PAGE_SIZE
@@ -119,7 +103,6 @@
         // unused
   section LUNMP001
         // unused
->>>>>>> 082dd7d5
   section ELFMAINXu
         PUSH4(x0,x26,x2,x13)  // ADRU, LENU, space for sz_unc, MFLG
 SP_MFLG= 4*8
@@ -152,28 +135,13 @@
         blo copy_cl  // all source lines
 
         ldr w1,[sp,#SP_MFLG]
-<<<<<<< HEAD
         sub x4,x0,x9  // relocation amount
-=======
->>>>>>> 082dd7d5
         str w1,[x0],#4  // MFLG at -4+ fold_begin
         adr x15,f_decompress
         mov lr,x0  // dst for unfolded code
-<<<<<<< HEAD
         adr x28,f_decompress
         add x28,x28,x4  // relocated f_decompress
         add x27,x27,x4  // relocated &b_info
-=======
-        add x15,x15,x4  // relocated f_decompress
-
-        ldrh w9,[x12,#e_phnum]
-        mov w10,#sz_Elf64_Phdr
-        mul w10,w10,w9
-        add w10,w10,#sz_Elf64_Ehdr + sz_l_info + sz_p_info
-        sub w9,w29,w10  // total compressed size
-        add x10,x12,w10,uxtw  // &b_info
-        add x10,x10,x4  // relocated &b_info
->>>>>>> 082dd7d5
 
         ldr w4,[x11,# b_method]  // 5th param (whole word: endian issues!)
 D_stm1=0*8

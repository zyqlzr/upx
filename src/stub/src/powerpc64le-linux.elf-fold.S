--- conflicted
+++ resolved
@@ -48,7 +48,6 @@
 sz_p_info= 12
 
 OVERHEAD= 2048
-<<<<<<< HEAD
 
 // http://refspecs.linuxfoundation.org/ELF/ppc64/PPC-elf64abi.html#STACK
 //SZ_LINK= 6*8  // (sp,cr,lr, tmp.xlc,tmp.ld,save.toc)
@@ -57,8 +56,6 @@
 // It shall be doubleword aligned, and shall be at least 8 doublewords in length.
 //SZ_FRAME= SZ_LINK + SZ_PSAV  // in ppc_regs.h
 
-=======
->>>>>>> 082dd7d5
 /* In:
    r31= &decompress; also 8+ (char *)&(#bytes which preceed &-8(r31)
    r28= &Elf64_auxv_t
@@ -76,14 +73,10 @@
         cmpldi cr7,r0,0; bne+ cr7,zfind
         ret
 L90:
-<<<<<<< HEAD
-=======
         la sp,SZ_FRAME(sp)  // trim save area used by decompressor
->>>>>>> 082dd7d5
         mflr a5  // &ppcbxx: f_unfilter
         ld a6,SZ_FRAME(sp)  // sp from regsav at execve
         call zfind  // a6= &env
-<<<<<<< HEAD
         call zfind  // a6= &Elf64_auxv; r0= 0
 r_reloc= 32 - 1  # use a slot in register save area
         la a7,SZ_FRAME+r_reloc*8(sp)  // &reloc
@@ -113,27 +106,6 @@
         ld r2,8(r3); add r2,r2,r0  // toc
         ld r3,0(r3); add r3,r3,r0  // .func
 #endif  //}
-=======
-        call zfind  // a6= &Elf64_auxv
-        lwz a1,-8(r31)  // #bytes which preceed -8(r31)
-        rlwinm r30,a5,0,0,31-12  // r30= &this_page
-        mr a7,r30  // reloc addr
-        mr a4,r31  // &decompress: f_expand
-        subf r29,a1,r31  // 8+ (char *)&our_Elf64_Ehdr
-        la a2,-OVERHEAD(sp)  // &Elf64_Ehdr temporary space
-        addi r29,r29,-8  // &our_Elf64_Ehdr
-        lhz a3,e_phnum(r29)
-        mulli a3,a3,szElf64_Phdr
-        addi  a3,a3,szElf64_Ehdr
-        sub a1,a1,a3
-        add a0,r29,a3  // &{l_info; p_info; b_info}
-        addi sp,sp,-(SZ_FRAME+OVERHEAD)
-        lwz a3,sz_unc+sz_p_info+sz_l_info(a0)  // sz_elf_headers
-        call upx_main  // Out: a0= entry
-        /* entry= upx_main(l_info *a0, total_size a1, Elf64_Ehdr *a2, sz_ehdr a3,
-      f_decomp a4, f_unf a5, Elf64_auxv_t *a6)
-*/
->>>>>>> 082dd7d5
         mr r31,a0  // save &entry
 
         mr a0,r29  // &our_Elf64_Ehdr
@@ -142,7 +114,6 @@
 
         mtlr r31  // entry address
 
-<<<<<<< HEAD
 /* Restore Save Area     */
 rest:
         ld   2, 2*8-8+SZ_FRAME+OVERHEAD(sp)
@@ -153,19 +124,6 @@
         ld   7, 7*8-8+SZ_FRAME+OVERHEAD(sp)
         ld   8, 8*8-8+SZ_FRAME+OVERHEAD(sp)
         ld   9, 9*8-8+SZ_FRAME+OVERHEAD(sp)
-=======
-//      lmw r2,4+SZ_FRAME+OVERHEAD(sp)  // restore registers r2 thru r31 32bits load
-/* Restore Save Area     */
-rest:
-        ld  2,2*8-8+SZ_FRAME+OVERHEAD(sp)
-        ld  3,3*8-8+SZ_FRAME+OVERHEAD(sp)
-        ld  4,4*8-8+SZ_FRAME+OVERHEAD(sp)
-        ld  5,5*8-8+SZ_FRAME+OVERHEAD(sp)
-        ld  6,6*8-8+SZ_FRAME+OVERHEAD(sp)
-        ld  7,7*8-8+SZ_FRAME+OVERHEAD(sp)
-        ld  8,8*8-8+SZ_FRAME+OVERHEAD(sp)
-        ld  9,9*8-8+SZ_FRAME+OVERHEAD(sp)
->>>>>>> 082dd7d5
         ld  10,10*8-8+SZ_FRAME+OVERHEAD(sp)
         ld  11,11*8-8+SZ_FRAME+OVERHEAD(sp)
         ld  12,12*8-8+SZ_FRAME+OVERHEAD(sp)
@@ -190,13 +148,9 @@
         ld  31,31*8-8+SZ_FRAME+OVERHEAD(sp)
 
         ld  r1,SZ_FRAME+OVERHEAD(sp)  // restore r1; deallocate space
-<<<<<<< HEAD
         li r0,0
         mtcr r0
         mtctr r0
-=======
-        mflr  12        // load ld.so.2 address
->>>>>>> 082dd7d5
         ret  // enter /lib/ld.so.1
 
 SYS_exit=  1

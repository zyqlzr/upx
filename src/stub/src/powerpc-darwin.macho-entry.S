/*
 *  powerpc-darwin.macho-entry.S -- program entry point & decompressor (PowerPC32 Mach-o)
 *
 *  This file is part of the UPX executable compressor.
 *
 *  Copyright (C) 2005-2017 John F. Reiser
 *  All Rights Reserved.
 *
 *  UPX and the UCL library are free software; you can redistribute them
 *  and/or modify them under the terms of the GNU General Public License as
 *  published by the Free Software Foundation; either version 2 of
 *  the License, or (at your option) any later version.
 *
 *  This program is distributed in the hope that it will be useful,
 *  but WITHOUT ANY WARRANTY; without even the implied warranty of
 *  MERCHANTABILITY or FITNESS FOR A PARTICULAR PURPOSE.  See the
 *  GNU General Public License for more details.
 *
 *  You should have received a copy of the GNU General Public License
 *  along with this program; see the file COPYING.
 *  If not, write to the Free Software Foundation, Inc.,
 *  59 Temple Place - Suite 330, Boston, MA 02111-1307, USA.
 *
 *  John F. Reiser
 *  <jreiser@users.sourceforge.net>
 *
 */

#include "arch/powerpc/32/macros.S"
#include "arch/powerpc/32/ppc_regs.h"
LINKAREA= 6*4

  section PPC32BXX
0:     .int 9f - 0b
#include "arch/powerpc/32/bxx.S"
9:

  section MACMAINX
_start: .globl _start
        call main  # must be exactly 1 instruction; link_register= &decompress

  section MACH_UNC

  section NRV_HEAD
SZ_DLINE=128  # size of data cache line in Apple G5

/* PowerPC has no 'cmplis': compare logical [unsigned] immediate shifted [by 16] */
#define  hibit r0  /* holds 0x80000000 during decompress */

#define src  a0
#define lsrc a1
#define dst  a2
#define ldst a3  /* Out: actually a reference: &len_dst */
#define meth a4

#define off  a4
#define len  a5
#define bits a6
#define disp a7

  section NRV2E
#include "arch/powerpc/32/nrv2e_d.S"

  section NRV2D
#include "arch/powerpc/32/nrv2d_d.S"

  section NRV2B
#include "arch/powerpc/32/nrv2b_d.S"

#include "arch/powerpc/32/lzma_d.S"

  section NRV_TAIL
eof_nrv:
#define dst0 a4
#define tmp a1
        lwz dst0,0(ldst)  // original dst
        mtlr t3  // return address
        subf a0,lsrc,src
        subf tmp,dst0,dst  // -1+ dst length
        addi a0,a0,1  // return 0: good; else: bad  [+1: correct for lbzu]
        addi tmp,tmp,1  // dst length
        stw  tmp,0(ldst)
#undef tmp

// CACHELINE=32 is the observed minimum line size of any cache.
// Some caches may have larger lines, but it is cumbersome to lookup
// {AT_DCACHEBSIZE, AT_ICACHEBSIZE, AT_UCACHEBSIZE: /usr/include/elf.h},
// then save the correct size in a variable {where to put it?}, or to modify
// the two instructions here.  If a cache has larger lines, then we expect
// that the second dcbst (or icbi) on a the same line will be fast.
// If not, then too bad.

  section CFLUSH  // In: a2=dst= &highest stored byte; a4=dst0= &lowest stored byte
CACHELINE=32
        ori dst0,dst0,-1+ CACHELINE  // highest addr on cache line
cfl_nrv:
        dcbst  0,dst0  // initiate store (modified) cacheline to memory
        cmpl cr0,dst0,dst  // did we cover the highest-addressed byte?
        icbi   0,dst0  // discard instructions from cacheline
        addi     dst0,dst0,CACHELINE  // highest addr on next line
        blt  cr0,cfl_nrv  // not done yet
#undef dst0
        sync   // wait for all memory operations to finish
        isync  // discard prefetched instructions (if any)

  section MACHMAINY
        ret
        // IDENTSTR goes here

  section MACHMAINZ
sz_b_info= 12
  sz_unc= 0
  sz_cpr= 4
  b_method= 8

/* Decompress the rest of this loader, and jump to it. */
unfold:
        mflr t2  # -(L105-L100)+ &{ b_info={sz_unc, sz_cpr, {4 char}}, folded_loader...}
        # lwz t1,(t2)  # O_BINFO
        # stwu t1,-4(sp)

        lwz lsrc,L105-L100+sz_cpr(t2); mtctr lsrc  # length to copy (and decompress)
        lwz ldst,L105-L100+sz_unc(t2)
        lbz meth,L105-L100+b_method(t2)
        add  dst,lsrc,t2; addi dst,dst,4+sz_b_info
        add  src,ldst,t2; addi src,src,GAP+64  # defend against prefetch and overlap
movup:  # descending copy moves folded_loader to higher address
        lbzu r0,-1(dst)
        stbu r0,-1(src)
        bdnz+ movup  # typical count is about 0x4cb(1227) bytes

        mtctr r31  # &decompress
        addi dst,t2,GAP  # &unfolded result
        stw ldst,-4(sp)  # LZMA needs for EOF
        la  ldst,-4(sp)  # &sz_result
<<<<<<< HEAD
        la sp,-LINKAREA(sp)  // (sp,cr,pc, xx,yy,zz) save area per calling convention
=======
        stwu sp,-SZ_FRAME(sp)  // (sp,cr,pc, xx,yy,zz) save area per calling convention
>>>>>>> 082dd7d5
        bctr  # call decompress: branch to counter register, return to link register

main:
////    teq r0,r0  // debugging
        mflr r31  # r31= &decompress
        call unfold
L100: GAP= 128  # > farthest_prefetch; must match ../p_mach.cpp
        b GAP+L100  # 'isync' has trouble on Macintosh G4?
        .long 0  // O_BINFO
L105:
        /* { b_info={sz_unc, sz_cpr, {4 char}}, folded_loader...} */

/* vim:set ts=8 sw=8 et: */<|MERGE_RESOLUTION|>--- conflicted
+++ resolved
@@ -133,11 +133,7 @@
         addi dst,t2,GAP  # &unfolded result
         stw ldst,-4(sp)  # LZMA needs for EOF
         la  ldst,-4(sp)  # &sz_result
-<<<<<<< HEAD
-        la sp,-LINKAREA(sp)  // (sp,cr,pc, xx,yy,zz) save area per calling convention
-=======
         stwu sp,-SZ_FRAME(sp)  // (sp,cr,pc, xx,yy,zz) save area per calling convention
->>>>>>> 082dd7d5
         bctr  # call decompress: branch to counter register, return to link register
 
 main:

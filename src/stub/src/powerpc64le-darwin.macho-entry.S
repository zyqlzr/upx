/*
 *  powerpc64le-darwin.macho-entry.S -- program entry point & decompressor (PowerPC32 Mach-o)
 *
 *  This file is part of the UPX executable compressor.
 *
 *  Copyright (C) 2005-2017 John F. Reiser
 *  All Rights Reserved.
 *
 *  UPX and the UCL library are free software; you can redistribute them
 *  and/or modify them under the terms of the GNU General Public License as
 *  published by the Free Software Foundation; either version 2 of
 *  the License, or (at your option) any later version.
 *
 *  This program is distributed in the hope that it will be useful,
 *  but WITHOUT ANY WARRANTY; without even the implied warranty of
 *  MERCHANTABILITY or FITNESS FOR A PARTICULAR PURPOSE.  See the
 *  GNU General Public License for more details.
 *
 *  You should have received a copy of the GNU General Public License
 *  along with this program; see the file COPYING.
 *  If not, write to the Free Software Foundation, Inc.,
 *  59 Temple Place - Suite 330, Boston, MA 02111-1307, USA.
 *
 *  John F. Reiser
 *  <jreiser@users.sourceforge.net>
 *
 */

#include "arch/powerpc/64le/macros.S"
#include "arch/powerpc/64le/ppc_regs.h"

  section MACOS000
_start: .globl _start
        call main  # must be exactly 1 instruction; link_register= &decompress

  section NRV_HEAD
SZ_DLINE=128  # size of data cache line in Apple G5

/* PowerPC has no 'cmplis': compare logical [unsigned] immediate shifted [by 16] */
#define  hibit r0  /* holds 0x80000000 during decompress */

#define src  a0
#define lsrc a1
#define dst  a2
#define ldst a3  /* Out: actually a reference: &len_dst */
#define meth a4

#define off  a4
#define len  a5
#define bits a6
#define disp a7

  section NRV2E
#include "arch/powerpc/64le/nrv2e_d.S"

  section NRV2D
#include "arch/powerpc/64le/nrv2d_d.S"

  section NRV2B
#include "arch/powerpc/64le/nrv2b_d.S"

#include "arch/powerpc/64le/lzma_d.S"

  section NRV_TAIL
eof_nrv:
#define dst0 a4
#define tmp a1
        ld dst0,0(ldst)  // original dst
        mtlr t3  // return address
        subf a0,lsrc,src
        subf tmp,dst0,dst  // -1+ dst length
        addi a0,a0,1  // return 0: good; else: bad  [+1: correct for lbzu]
        addi tmp,tmp,1  // dst length
        std  tmp,0(ldst)
#undef tmp

// CACHELINE=32 is the observed minimum line size of any cache.
// Some caches may have larger lines, but it is cumbersome to lookup
// {AT_DCACHEBSIZE, AT_ICACHEBSIZE, AT_UCACHEBSIZE: /usr/include/elf.h},
// then save the correct size in a variable {where to put it?}, or to modify
// the two instructions here.  If a cache has larger lines, then we expect
// that the second dcbst (or icbi) on a the same line will be fast.
// If not, then too bad.

  section CFLUSH  // In: a2=dst= &highest stored byte; a4=dst0= &lowest stored byte
CACHELINE=32
        ori dst0,dst0,-1+ CACHELINE  // highest addr on cache line
cfl_nrv:
        dcbst  0,dst0  // initiate store (modified) cacheline to memory
<<<<<<< HEAD
        cmpl cr0,1,dst0,dst  // did we cover the highest-addressed byte?
=======
        cmpld cr0,dst0,dst  // did we cover the highest-addressed byte?
>>>>>>> 483db31a
        icbi   0,dst0  // discard instructions from cacheline
        addi     dst0,dst0,CACHELINE  // highest addr on next line
        blt  cr0,cfl_nrv  // not done yet
#undef dst0
        sync   // wait for all memory operations to finish
        isync  // discard prefetched instructions (if any)
cfl_ret:
        ret

  section ELFMAINY
        // IDENTSTR goes here

  section ELFMAINZ
sz_b_info= 12
  sz_unc= 0
  sz_cpr= 4
  b_method= 8

/* Decompress the rest of this loader, and jump to it. */
unfold:
        mflr t0  # -4+ &{ b_info={sz_unc, sz_cpr, {4 char}}, folded_loader...}

        lwz lsrc,4+sz_cpr(t0)
        mtctr lsrc  # length to copy (and decompress)
        lwz ldst,4+sz_unc(t0)
        lbz meth,4+b_method(t0)
        add  dst,lsrc,t0
        addi dst,dst,4+sz_b_info
        add  src,ldst,t0
        addi src,src,GAP+64  # defend against prefetch and overlap
movup:  # descending copy moves folded_loader to higher address
        lbzu r0,-1(dst)
        stbu r0,-1(src)
        bdnz+ movup  # typical count is about 0x4cb(1227) bytes

        mtctr r31  # &decompress
        addi dst,t0,GAP  # &unfolded result
        std ldst,-8(sp)  # LZMA needs for EOF
        la  ldst,-8(sp)  # &sz_result
        la sp,-6*8(sp)  // (sp,cr,pc, xx,yy,zz) save area per calling convention
        bctr  # call decompress: branch to counter register, return to link register

main:
////    teq r0,r0  // debugging
        mflr r31  # r31= &decompress
        call unfold
L100: GAP= 128  # > farthest_prefetch; must match ../p_mach.cpp
        b GAP+L100  # 'isync' has trouble on Macintosh G4?
        /* { b_info={sz_unc, sz_cpr, {4 char}}, folded_loader...} */

/* vim:set ts=8 sw=8 et: */<|MERGE_RESOLUTION|>--- conflicted
+++ resolved
@@ -87,11 +87,7 @@
         ori dst0,dst0,-1+ CACHELINE  // highest addr on cache line
 cfl_nrv:
         dcbst  0,dst0  // initiate store (modified) cacheline to memory
-<<<<<<< HEAD
-        cmpl cr0,1,dst0,dst  // did we cover the highest-addressed byte?
-=======
         cmpld cr0,dst0,dst  // did we cover the highest-addressed byte?
->>>>>>> 483db31a
         icbi   0,dst0  // discard instructions from cacheline
         addi     dst0,dst0,CACHELINE  // highest addr on next line
         blt  cr0,cfl_nrv  // not done yet

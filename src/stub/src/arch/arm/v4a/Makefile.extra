--- conflicted
+++ resolved
@@ -27,16 +27,12 @@
 lzma_d_c%.S : tc_bfdname = elf32-littlearm
 
 tc.arm-lzma.gcc      = $(tc.arm-linux.elf.gcc)
-tc.arm-lzma.gcc     += -march=armv4
+tc.arm-lzma.gcc     += -march=armv4 -fPIC
 tc.arm-lzma.gcc     += -Os
 tc.arm-lzma.gcc     += -ffunction-sections
 tc.arm-lzma.gcc     += -I$(UPX_LZMADIR)
 tc.arm-lzma.gcc     += -I$(top_srcdir)/src
 
-<<<<<<< HEAD
-lzma_d_c%.S : lzma_d_c.c
-	$(call tc,gcc) $(PP_FLAGS) -S $< -o $@
-=======
 lzma_d_cf.S : lzma_d_c.c
 	$(call tc,gcc) $(PP_FLAGS) -S $< -o tmp/$T.s
 	sed -e '1,/LzmaDecode:/d' -e '/\.size/d' -e '/\.ident/d' -e 's/\.L/f.L/g' <tmp/$T.s >$@
@@ -44,7 +40,6 @@
 lzma_d_cs.S : lzma_d_c.c
 	$(call tc,gcc) $(PP_FLAGS) -S $< -o tmp/$T.s
 	sed -e '1,/LzmaDecode:/d' -e '/\.size/d' -e '/\.ident/d' -e 's/\.L/s.L/g' <tmp/$T.s >$@
->>>>>>> 1993e94e
 
 lzma_d_cf.% : PP_FLAGS = -DFAST
 lzma_d_cs.% : PP_FLAGS = -DSMALL
